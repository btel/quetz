--- conflicted
+++ resolved
@@ -31,13 +31,8 @@
 Then create an environment:
 
 ```
-<<<<<<< HEAD
 mamba create -n quetz -c conda-forge 'python>=3.7' fastapi authlib httpx=0.12.0 sqlalchemy sqlite \
-python-multipart uvicorn zstandard conda-build appdirs toml
-=======
-mamba create -n quetz -c conda-forge python fastapi authlib httpx=0.12.0 sqlalchemy sqlite \
 python-multipart uvicorn zstandard conda-build appdirs toml quetz-client
->>>>>>> aa13824c
 
 conda activate quetz
 ```
